import torch
import torch.distributed as dist

from vlmeval.config import supported_VLM
from vlmeval.dataset import build_dataset
from vlmeval.inference import infer_data_job
from vlmeval.inference_video import infer_data_job_video
from vlmeval.inference_mt import infer_data_job_mt
from vlmeval.smp import *
from vlmeval.utils.result_transfer import MMMU_result_transfer, MMTBench_result_transfer


def parse_args():
    parser = argparse.ArgumentParser()
    # Essential Args
    parser.add_argument('--data', type=str, nargs='+', required=True)
    parser.add_argument('--model', type=str, nargs='+', required=True)
    # Args that only apply to Video Dataset
    parser.add_argument('--nframe', type=int, default=8)
    parser.add_argument('--pack', action='store_true')
    parser.add_argument('--use-subtitle', action='store_true')
    # Work Dir
    parser.add_argument('--work-dir', type=str, default='.', help='select the output directory')
    # Infer + Eval or Infer Only
    parser.add_argument('--mode', type=str, default='all', choices=['all', 'infer'])
    # API Kwargs, Apply to API VLMs and Judge API LLMs
    parser.add_argument('--nproc', type=int, default=4, help='Parallel API calling')
    parser.add_argument('--retry', type=int, default=None, help='retry numbers for API VLMs')
    # Explicitly Set the Judge Model
    parser.add_argument('--judge', type=str, default=None)
    # Logging Utils
    parser.add_argument('--verbose', action='store_true')
    # Configuration for Resume
    # Ignore: will not rerun failed VLM inference
    parser.add_argument('--ignore', action='store_true', help='Ignore failed indices. ')
    # Rerun: will remove all evaluation temp files
    parser.add_argument('--rerun', action='store_true')
    args = parser.parse_args()
    return args


def main():
    logger = get_logger('RUN')

    args = parse_args()
    assert len(args.data), '--data should be a list of data files'

    if args.retry is not None:
        for k, v in supported_VLM.items():
            if hasattr(v, 'keywords') and 'retry' in v.keywords:
                v.keywords['retry'] = args.retry
                supported_VLM[k] = v
            if hasattr(v, 'keywords') and 'verbose' in v.keywords:
                v.keywords['verbose'] = args.verbose
                supported_VLM[k] = v

    rank, world_size = get_rank_and_world_size()
    if world_size > 1:
        local_rank = os.environ.get('LOCAL_RANK', 0)
        torch.cuda.set_device(int(local_rank))
        dist.init_process_group(backend='nccl', timeout=datetime.timedelta(seconds=10800))

    for _, model_name in enumerate(args.model):
        model = None

        pred_root = osp.join(args.work_dir, model_name)
        os.makedirs(pred_root, exist_ok=True)

        for _, dataset_name in enumerate(args.data):
            dataset_kwargs = {}
            if dataset_name == 'MMLongBench_DOC':
                dataset_kwargs['model'] = model_name
            if dataset_name == 'MMBench-Video':
                dataset_kwargs['pack'] = args.pack
            if dataset_name == 'Video-MME':
                dataset_kwargs['use_subtitle'] = args.use_subtitle

            # If distributed, first build the dataset on the main process for doing preparation works
            if world_size > 1:
                dataset = build_dataset(dataset_name, **dataset_kwargs) if rank == 0 else None
                dist.barrier()
                dataset_list = [dataset]
                dist.broadcast_object_list(dataset_list, src=0)
                dataset = dataset_list[0]
            else:
                dataset = build_dataset(dataset_name, **dataset_kwargs)
            if dataset is None:
                logger.error(f'Dataset {dataset_name} is not valid, will be skipped. ')
                continue

            result_file = f'{pred_root}/{model_name}_{dataset_name}.xlsx'
            if dataset_name in ['MMBench-Video']:
                packstr = 'pack' if args.pack else 'nopack'
                result_file = f'{pred_root}/{model_name}_{dataset_name}_{args.nframe}frame_{packstr}.xlsx'
            else:
                if args.pack:
                    logger.info(f'{dataset_name} not support Pack Mode, directly change to unpack')
                    args.pack = False
                packstr = 'pack' if args.pack else 'nopack'
                if dataset_name in ['Video-MME']:
                    subtitlestr = 'subs' if args.use_subtitle else 'nosubs'
                    result_file = f'{pred_root}/{model_name}_{dataset_name}_{args.nframe}frame_{packstr}_{subtitlestr}.xlsx'
                else:
                    result_file = f'{pred_root}/{model_name}_{dataset_name}_{args.nframe}frame_{packstr}.xlsx'

            if dataset.TYPE == 'MT':
                result_file = result_file.replace('.xlsx', '.tsv')

            if osp.exists(result_file) and args.rerun:
                for keyword in ['openai', 'gpt', 'auxmatch']:
                    os.system(f'rm {pred_root}/{model_name}_{dataset_name}_{keyword}*')

            if model is None:
                model = model_name  # which is only a name

            # Perform the Inference
<<<<<<< HEAD
            if dataset_name in ['MMBench-Video', 'Video-MME', 'MVBench']:
=======
            if dataset.MODALITY == 'VIDEO':
>>>>>>> db0b6486
                model = infer_data_job_video(
                    model,
                    work_dir=pred_root,
                    model_name=model_name,
                    dataset=dataset,
                    nframe=args.nframe,
                    pack=args.pack,
                    verbose=args.verbose,
                    subtitle=args.use_subtitle,
                    api_nproc=args.nproc)
            elif dataset.TYPE == 'MT':
                model = infer_data_job_mt(
                    model,
                    work_dir=pred_root,
                    model_name=model_name,
                    dataset=dataset,
                    verbose=args.verbose,
                    api_nproc=args.nproc,
                    ignore_failed=args.ignore)
            else:
                model = infer_data_job(
                    model,
                    work_dir=pred_root,
                    model_name=model_name,
                    dataset=dataset,
                    verbose=args.verbose,
                    api_nproc=args.nproc,
                    ignore_failed=args.ignore)

            # Set the judge kwargs first before evaluation or dumping
            judge_kwargs = {
                'nproc': args.nproc,
                'verbose': args.verbose,
            }
            if args.retry is not None:
                judge_kwargs['retry'] = args.retry
            if args.judge is not None:
                judge_kwargs['model'] = args.judge
            else:
                if dataset.TYPE in ['MCQ', 'Y/N']:
                    judge_kwargs['model'] = 'chatgpt-0125'
                elif listinstr(['MMVet', 'MathVista', 'LLaVABench', 'MMBench-Video', 'MathVision'], dataset_name):
                    judge_kwargs['model'] = 'gpt-4-turbo'
                elif listinstr(['MMLongBench', 'MMDU'], dataset_name):
                    judge_kwargs['model'] = 'gpt-4o'
            if 'OPENAI_API_KEY_JUDGE' in os.environ and len(os.environ['OPENAI_API_KEY_JUDGE']):
                judge_kwargs['key'] = os.environ['OPENAI_API_KEY_JUDGE']
            if 'OPENAI_API_BASE_JUDGE' in os.environ and len(os.environ['OPENAI_API_BASE_JUDGE']):
                judge_kwargs['api_base'] = os.environ['OPENAI_API_BASE_JUDGE']

            if rank == 0:
                if dataset_name in ['MMMU_TEST']:
                    result_json = MMMU_result_transfer(result_file)
                    logger.info(f'Transfer MMMU_TEST result to json for official evaluation, '
                                f'json file saved in {result_json}')  # noqa: E501
                    continue
                elif 'MMT-Bench_ALL' in dataset_name:
                    submission_file = MMTBench_result_transfer(result_file, **judge_kwargs)
                    logger.info(f'Extract options from prediction of MMT-Bench FULL split for official evaluation '
                                f'(https://eval.ai/web/challenges/challenge-page/2328/overview), '
                                f'submission file saved in {submission_file}')  # noqa: E501
                    continue
                elif 'MLLMGuard_DS' in dataset_name:
                    logger.info('The evaluation of MLLMGuard_DS is not supported yet. ')  # noqa: E501
                    continue
                elif 'AesBench_TEST' == dataset_name:
                    logger.info(f'The results are saved in {result_file}. '
                                f'Please send it to the AesBench Team via huangyipo@hotmail.com.')  # noqa: E501
                    continue

            if dataset_name in [
                'MMBench_TEST_CN', 'MMBench_TEST_EN', 'MMBench', 'MMBench_CN',
                'MMBench_TEST_CN_V11', 'MMBench_TEST_EN_V11', 'MMBench_V11', 'MMBench_CN_V11'
            ]:
                if not MMBenchOfficialServer(dataset_name):
                    logger.error(
                        f'Can not evaluate {dataset_name} on non-official servers, '
                        'will skip the evaluation. '
                    )
                    continue

            eval_proxy = os.environ.get('EVAL_PROXY', None)
            old_proxy = os.environ.get('HTTP_PROXY', '')

            if rank == 0 and args.mode == 'all':
                if eval_proxy is not None:
                    proxy_set(eval_proxy)

                eval_results = dataset.evaluate(result_file, **judge_kwargs)
                if eval_results is not None:
                    assert isinstance(eval_results, dict) or isinstance(eval_results, pd.DataFrame)
                    logger.info(f'The evaluation of model {model_name} x dataset {dataset_name} has finished! ')
                    logger.info('Evaluation Results:')
                if isinstance(eval_results, dict):
                    logger.info('\n' + json.dumps(eval_results, indent=4))
                elif isinstance(eval_results, pd.DataFrame):
                    if len(eval_results) < len(eval_results.columns):
                        eval_results = eval_results.T
                    logger.info('\n' + tabulate(eval_results))

                if eval_proxy is not None:
                    proxy_set(old_proxy)


if __name__ == '__main__':
    load_env()
    main()<|MERGE_RESOLUTION|>--- conflicted
+++ resolved
@@ -114,11 +114,7 @@
                 model = model_name  # which is only a name
 
             # Perform the Inference
-<<<<<<< HEAD
-            if dataset_name in ['MMBench-Video', 'Video-MME', 'MVBench']:
-=======
             if dataset.MODALITY == 'VIDEO':
->>>>>>> db0b6486
                 model = infer_data_job_video(
                     model,
                     work_dir=pred_root,
