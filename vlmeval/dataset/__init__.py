import warnings

from .image_base import img_root_map, ImageBaseDataset
from .image_caption import ImageCaptionDataset
from .image_yorn import ImageYORNDataset
from .image_mcq import (
    ImageMCQDataset, MMMUDataset, CustomMCQDataset, MUIRDataset, GMAIMMBenchDataset, MMERealWorld, HRBenchDataset,
    NaturalBenchDataset, WeMath, MMMUProDataset, VMCBenchDataset, MedXpertQA_MM_test, LEGO, VisuLogic, CVBench, TDBench,
    MicroBench, OmniMedVQA, MSEarthMCQ, VLMBlind, SCAM
)
from .image_mt import MMDUDataset
from .image_vqa import (
    ImageVQADataset, MathVision, OCRBench, MathVista, LLaVABench, VGRPBench, MMVet, MTVQADataset, TableVQABench,
    CustomVQADataset, CRPE, MathVerse, OlympiadBench, QSpatial, VizWiz, MMNIAH, LogicVista, MME_CoT,
<<<<<<< HEAD
    MMSci_Captioning, Physics_yale, TDBenchGrounding, WildDocBenchmark, OCR_Reasoning, PhyX, CountBenchQA, Omni3DBench
=======
    MMSci_Captioning, Physics_yale, TDBenchGrounding, WildDocBenchmark, OCR_Reasoning, PhyX, CountBenchQA, ZEROBench
>>>>>>> 50b8ff5d
)

from .image_ccocr import CCOCRDataset
from .image_shortqa import ImageShortQADataset, PathVQA_VAL, PathVQA_TEST
from .text_mcq import CustomTextMCQDataset, TextMCQDataset

from .vcr import VCRDataset
from .mmlongbench import MMLongBench
from .dude import DUDE
from .slidevqa import SlideVQA
from .vl_rewardbench import VLRewardBench
from .vlm2bench import VLM2Bench
from .spatial457 import Spatial457
from .charxiv import CharXiv

from .mmbench_video import MMBenchVideo
from .videomme import VideoMME
from .mvbench import MVBench, MVBench_MP4
from .tamperbench import MVTamperBench
from .miabench import MIABench
from .mlvu import MLVU, MLVU_MCQ, MLVU_OpenEnded
from .tempcompass import TempCompass, TempCompass_Captioning, TempCompass_MCQ, TempCompass_YorN
from .longvideobench import LongVideoBench
from .video_concat_dataset import ConcatVideoDataset
from .mmgenbench import MMGenBench
from .cgbench import CGBench_MCQ_Grounding_Mini, CGBench_OpenEnded_Mini, CGBench_MCQ_Grounding, CGBench_OpenEnded
from .megabench import MEGABench
from .moviechat1k import MovieChat1k
from .video_mmlu import VideoMMLU_CAP, VideoMMLU_QA
from .vdc import VDC

from .worldsense import WorldSense
from .qbench_video import QBench_Video, QBench_Video_MCQ, QBench_Video_VQA

from .cmmmu import CMMMU
from .emma import EMMADataset
from .wildvision import WildVision
from .mmmath import MMMath
from .dynamath import Dynamath
from .creation import CreationMMBenchDataset
from .mmalignbench import MMAlignBench
from .utils import *
from .video_dataset_config import *
from ..smp import *
from .Omnidocbench.omnidocbench import OmniDocBench
from .moat import MOAT
from .GUI.screenspot import ScreenSpot
from .GUI.screenspot_v2 import ScreenSpotV2
from .GUI.screenspot_pro import ScreenSpot_Pro
from .mmifeval import MMIFEval


class ConcatDataset(ImageBaseDataset):
    # This dataset takes multiple dataset names as input and aggregate them into a single dataset.
    # Each single dataset should not have a field named `SUB_DATASET`

    DATASET_SETS = {
        'MMMB': ['MMMB_ar', 'MMMB_cn', 'MMMB_en', 'MMMB_pt', 'MMMB_ru', 'MMMB_tr'],
        'MTL_MMBench_DEV': [
            'MMBench_dev_ar', 'MMBench_dev_cn', 'MMBench_dev_en',
            'MMBench_dev_pt', 'MMBench_dev_ru', 'MMBench_dev_tr'
        ],
    }

    def __init__(self, dataset):
        datasets = self.DATASET_SETS[dataset]
        self.dataset_map = {}
        # The name of the compliation
        self.dataset_name = dataset
        self.datasets = datasets
        for dname in datasets:
            dataset = build_dataset(dname)
            assert dataset is not None, dataset
            self.dataset_map[dname] = dataset
        TYPES = [x.TYPE for x in self.dataset_map.values()]
        MODALITIES = [x.MODALITY for x in self.dataset_map.values()]
        assert np.all([x == TYPES[0] for x in TYPES]), (datasets, TYPES)
        assert np.all([x == MODALITIES[0] for x in MODALITIES]), (datasets, MODALITIES)
        self.TYPE = TYPES[0]
        self.MODALITY = MODALITIES[0]
        data_all = []
        for dname in datasets:
            data = self.dataset_map[dname].data
            data['SUB_DATASET'] = [dname] * len(data)
            data_new = localize_df(data, dname, nproc=16)
            data_all.append(data_new)

        data = pd.concat(data_all)
        data['original_index'] = data.pop('index')
        data['index'] = np.arange(len(data))
        self.data = data

    def build_prompt(self, line):
        if isinstance(line, int):
            line = self.data.iloc[line]
        idx = line['original_index']
        dname = line['SUB_DATASET']
        org_data = self.dataset_map[dname].data
        org_line = cp.deepcopy(org_data[org_data['index'] == idx]).iloc[0]
        return self.dataset_map[dname].build_prompt(org_line)

    def dump_image(self, line):
        # Assert all images are pre-dumped
        assert 'image' not in line
        assert 'image_path' in line
        tgt_path = toliststr(line['image_path'])
        return tgt_path

    @classmethod
    def supported_datasets(cls):
        return list(cls.DATASET_SETS)

    def evaluate(self, eval_file, **judge_kwargs):
        suffix = eval_file.split('.')[-1]
        # First, split the eval_file by dataset
        data_all = load(eval_file)
        for dname in self.datasets:
            tgt = eval_file.replace(self.dataset_name, dname)
            data_sub = data_all[data_all['SUB_DATASET'] == dname]
            data_sub.pop('index')
            data_sub['index'] = data_sub.pop('original_index')
            data_sub.pop('SUB_DATASET')
            dump(data_sub, tgt)
        # Then, evaluate each dataset separately
        results_all = []
        for dname in self.datasets:
            tgt = eval_file.replace(self.dataset_name, dname)
            res = self.dataset_map[dname].evaluate(tgt, **judge_kwargs)
            assert isinstance(res, pd.DataFrame)
            res['DATASET'] = [dname] * len(res)
            results_all.append(res)
        result = pd.concat(results_all)
        score_file = eval_file.replace(f'.{suffix}', '_acc.csv')
        dump(result, score_file)
        return result


# Add new supported dataset class here
IMAGE_DATASET = [
    ImageCaptionDataset, ImageYORNDataset, ImageMCQDataset, ImageVQADataset,
    MathVision, MMMUDataset, OCRBench, MathVista, LLaVABench, VGRPBench, MMVet,
    MTVQADataset, TableVQABench, MMLongBench, VCRDataset, MMDUDataset, DUDE,
    SlideVQA, MUIRDataset, CCOCRDataset, GMAIMMBenchDataset, MMERealWorld,
    HRBenchDataset, CRPE, MathVerse, NaturalBenchDataset, MIABench,
    OlympiadBench, WildVision, MMMath, QSpatial, Dynamath, MMGenBench, VizWiz,
    MMNIAH, CMMMU, VLRewardBench, WeMath, LogicVista, MMMUProDataset,
    CreationMMBenchDataset, ImageShortQADataset, MMAlignBench, OmniDocBench,
    VLM2Bench, VMCBenchDataset, EMMADataset, MME_CoT, MOAT, MedXpertQA_MM_test,
    LEGO, MMSci_Captioning, Physics_yale, ScreenSpot_Pro, ScreenSpot,
    ScreenSpotV2, MMIFEval, Spatial457, VisuLogic, CVBench, PathVQA_VAL,
    PathVQA_TEST, TDBench, TDBenchGrounding, MicroBench, CharXiv, OmniMedVQA,
<<<<<<< HEAD
    WildDocBenchmark, MSEarthMCQ, OCR_Reasoning, PhyX, VLMBlind, CountBenchQA, Omni3DBench
=======
    WildDocBenchmark, MSEarthMCQ, OCR_Reasoning, PhyX, VLMBlind, CountBenchQA,
    ZEROBench, SCAM
>>>>>>> 50b8ff5d
]


VIDEO_DATASET = [
    MMBenchVideo, VideoMME, MVBench, MVBench_MP4, MVTamperBench,
    LongVideoBench, WorldSense, VDC, MovieChat1k, MEGABench,
    MLVU, MLVU_MCQ, MLVU_OpenEnded,
    TempCompass, TempCompass_MCQ, TempCompass_Captioning, TempCompass_YorN,
    CGBench_MCQ_Grounding_Mini, CGBench_OpenEnded_Mini, CGBench_MCQ_Grounding, CGBench_OpenEnded,
    QBench_Video, QBench_Video_MCQ, QBench_Video_VQA,
    VideoMMLU_CAP, VideoMMLU_QA
]

TEXT_DATASET = [
    TextMCQDataset
]

CUSTOM_DATASET = [
    CustomMCQDataset, CustomVQADataset, CustomTextMCQDataset
]

DATASET_COLLECTION = [ConcatDataset, ConcatVideoDataset]

DATASET_CLASSES = IMAGE_DATASET + VIDEO_DATASET + TEXT_DATASET + CUSTOM_DATASET + DATASET_COLLECTION  # noqa: E501
SUPPORTED_DATASETS = []
for DATASET_CLS in DATASET_CLASSES:
    SUPPORTED_DATASETS.extend(DATASET_CLS.supported_datasets())


def DATASET_TYPE(dataset, *, default: str = 'MCQ') -> str:
    for cls in DATASET_CLASSES:
        if dataset in cls.supported_datasets():
            if hasattr(cls, 'TYPE'):
                return cls.TYPE
    # Have to add specific routine to handle ConcatDataset
    if dataset in ConcatDataset.DATASET_SETS:
        dataset_list = ConcatDataset.DATASET_SETS[dataset]
        TYPES = [DATASET_TYPE(dname) for dname in dataset_list]
        assert np.all([x == TYPES[0] for x in TYPES]), (dataset_list, TYPES)
        return TYPES[0]

    if 'openended' in dataset.lower():
        return 'VQA'
    warnings.warn(f'Dataset {dataset} is a custom one and not annotated as `openended`, will treat as {default}. ')  # noqa: E501
    return default


def DATASET_MODALITY(dataset, *, default: str = 'IMAGE') -> str:
    if dataset is None:
        warnings.warn(f'Dataset is not specified, will treat modality as {default}. ')
        return default
    for cls in DATASET_CLASSES:
        if dataset in cls.supported_datasets():
            if hasattr(cls, 'MODALITY'):
                return cls.MODALITY
    # Have to add specific routine to handle ConcatDataset
    if dataset in ConcatDataset.DATASET_SETS:
        dataset_list = ConcatDataset.DATASET_SETS[dataset]
        MODALITIES = [DATASET_MODALITY(dname) for dname in dataset_list]
        assert np.all([x == MODALITIES[0] for x in MODALITIES]), (dataset_list, MODALITIES)
        return MODALITIES[0]

    if 'VIDEO' in dataset.lower():
        return 'VIDEO'
    elif 'IMAGE' in dataset.lower():
        return 'IMAGE'
    warnings.warn(f'Dataset {dataset} is a custom one, will treat modality as {default}. ')
    return default


def build_dataset(dataset_name, **kwargs):
    for cls in DATASET_CLASSES:
        if dataset_name in supported_video_datasets:
            return supported_video_datasets[dataset_name](**kwargs)
        elif dataset_name in cls.supported_datasets():
            return cls(dataset=dataset_name, **kwargs)

    warnings.warn(f'Dataset {dataset_name} is not officially supported. ')
    data_file = osp.join(LMUDataRoot(), f'{dataset_name}.tsv')
    if not osp.exists(data_file):
        warnings.warn(f'Data file {data_file} does not exist. Dataset building failed. ')
        return None

    data = load(data_file)
    if 'question' not in [x.lower() for x in data.columns]:
        warnings.warn(f'Data file {data_file} does not have a `question` column. Dataset building failed. ')
        return None

    if 'A' in data and 'B' in data:
        if 'image' in data or 'image_path' in data:
            warnings.warn(f'Will assume unsupported dataset {dataset_name} as a Custom MCQ dataset. ')
            return CustomMCQDataset(dataset=dataset_name, **kwargs)
        else:
            warnings.warn(f'Will assume unsupported dataset {dataset_name} as a Custom Text MCQ dataset. ')
            return CustomTextMCQDataset(dataset=dataset_name, **kwargs)
    else:
        warnings.warn(f'Will assume unsupported dataset {dataset_name} as a Custom VQA dataset. ')
        return CustomVQADataset(dataset=dataset_name, **kwargs)


def infer_dataset_basename(dataset_name):
    basename = "_".join(dataset_name.split("_")[:-1])
    return basename


__all__ = [
    'build_dataset', 'img_root_map', 'build_judge', 'extract_answer_from_item', 'prefetch_answer', 'DEBUG_MESSAGE'
] + [cls.__name__ for cls in DATASET_CLASSES]<|MERGE_RESOLUTION|>--- conflicted
+++ resolved
@@ -12,11 +12,7 @@
 from .image_vqa import (
     ImageVQADataset, MathVision, OCRBench, MathVista, LLaVABench, VGRPBench, MMVet, MTVQADataset, TableVQABench,
     CustomVQADataset, CRPE, MathVerse, OlympiadBench, QSpatial, VizWiz, MMNIAH, LogicVista, MME_CoT,
-<<<<<<< HEAD
-    MMSci_Captioning, Physics_yale, TDBenchGrounding, WildDocBenchmark, OCR_Reasoning, PhyX, CountBenchQA, Omni3DBench
-=======
-    MMSci_Captioning, Physics_yale, TDBenchGrounding, WildDocBenchmark, OCR_Reasoning, PhyX, CountBenchQA, ZEROBench
->>>>>>> 50b8ff5d
+    MMSci_Captioning, Physics_yale, TDBenchGrounding, WildDocBenchmark, OCR_Reasoning, PhyX, CountBenchQA, ZEROBench, Omni3DBench
 )
 
 from .image_ccocr import CCOCRDataset
@@ -168,12 +164,8 @@
     LEGO, MMSci_Captioning, Physics_yale, ScreenSpot_Pro, ScreenSpot,
     ScreenSpotV2, MMIFEval, Spatial457, VisuLogic, CVBench, PathVQA_VAL,
     PathVQA_TEST, TDBench, TDBenchGrounding, MicroBench, CharXiv, OmniMedVQA,
-<<<<<<< HEAD
-    WildDocBenchmark, MSEarthMCQ, OCR_Reasoning, PhyX, VLMBlind, CountBenchQA, Omni3DBench
-=======
-    WildDocBenchmark, MSEarthMCQ, OCR_Reasoning, PhyX, VLMBlind, CountBenchQA,
-    ZEROBench, SCAM
->>>>>>> 50b8ff5d
+    WildDocBenchmark, MSEarthMCQ, OCR_Reasoning, PhyX, VLMBlind, CountBenchQA, 
+    Omni3DBench, ZEROBench, SCAM    
 ]
 
 
