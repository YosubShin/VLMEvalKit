--- conflicted
+++ resolved
@@ -32,12 +32,7 @@
 from .wemm import WeMM
 from .cambrian import Cambrian
 from .chameleon import Chameleon
-<<<<<<< HEAD
-from .video_llm.video_llava import VideoLLaVA, VideoLLaVA_HF
-from .video_llm.videochat2 import VideoChat2_HD
-=======
-from .video_llm import VideoLLaVA, VideoLLaVA_HF, Chatunivi, VideoChatGPT, LLaMAVID
->>>>>>> f19af7a8
+from .video_llm import VideoLLaVA, VideoLLaVA_HF, Chatunivi, VideoChatGPT, LLaMAVID, VideoChat2_HD
 from .vila import VILA
 from .ovis import Ovis
 from .mantis import Mantis
